--- conflicted
+++ resolved
@@ -234,16 +234,11 @@
         """
         if self.config.volumetric_training:
             # sample positions
-            pos = torch.rand((self.config.datamanager.train_num_rays_per_batch*32, 3), device=self.device)
-<<<<<<< HEAD
-            density = self.datamanager.object.t_density(pos)
-            pred_density = self._model.field.get_density_from_pos(pos) # train distributed data parallel model if world_size > 1
-            loss_dict = {'loss': torch.nn.functional.mse_loss(pred_density.view(-1), density.view(-1))}
-=======
+            pos = torch.rand((self.config.datamanager.train_num_rays_per_batch*32, 3), device=self.device) # check these coordinates
             density = self.datamanager.object.t_density(pos).view(-1)
             model_outputs = self._model.forward(pos) # train distributed data parallel model if world_size > 1
             loss_dict = {'loss': torch.nn.functional.mse_loss(model_outputs[FieldHeadNames.DENSITY].view(-1), density)}
->>>>>>> 57e8412a
+
             metrics_dict = {}
             model_outputs = {}
             model_outputs[FieldHeadNames.DENSITY] = pred_density
