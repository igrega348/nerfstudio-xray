"""
Nerfstudio Template Config

Define your custom method here that registers with Nerfstudio CLI.
"""

from __future__ import annotations

from nerfstudio.configs.base_config import ViewerConfig
from nerfstudio.data.dataparsers.nerfstudio_dataparser import \
    NerfstudioDataParserConfig
from nerfstudio.engine.optimizers import (AdamOptimizerConfig,
                                          RAdamOptimizerConfig)
from nerfstudio.engine.schedulers import ExponentialDecaySchedulerConfig
from nerfstudio.engine.trainer import TrainerConfig
from nerfstudio.plugins.types import MethodSpecification

from nerf_bspline.template_datamanager import TemplateDataManagerConfig
from nerf_bspline.template_dataparser import TemplateDataParserConfig
from nerf_bspline.template_model import TemplateModelConfig
from nerf_bspline.template_pipeline import TemplatePipelineConfig

_volumetric_training = False
nerf_bspline = MethodSpecification(
    config=TrainerConfig(
        method_name="nerf_bspline",  
        steps_per_eval_batch=10,
        steps_per_eval_all_images=10000,
<<<<<<< HEAD
        steps_per_save=200,
=======
        steps_per_save=100,
>>>>>>> 062db4e2
        max_num_iterations=1000,
        mixed_precision=True,
        pipeline=TemplatePipelineConfig(
            datamanager=TemplateDataManagerConfig(
                dataparser=TemplateDataParserConfig(
                    auto_scale_poses=False,
                    center_method='none',
                    downscale_factors={'train': 1, 'val': 2, 'test': 2},
                    eval_mode='filename+modulo'
                ),
                train_num_rays_per_batch=2048,
                # train_num_rays_per_batch=4096,
                eval_num_rays_per_batch=4096,
                time_proposal_steps=250,
            ),
            model=TemplateModelConfig(
                use_appearance_embedding=False,
                background_color='white',
                eval_num_rays_per_chunk=1 << 15,
                volumetric_training=_volumetric_training,
                disable_scene_contraction=True,
            ),
            volumetric_training=_volumetric_training,
        ),
        optimizers={
            # TODO: consider changing optimizers depending on your custom method
            "proposal_networks": {
                "optimizer": AdamOptimizerConfig(lr=1e-2, eps=1e-15),
                "scheduler": ExponentialDecaySchedulerConfig(lr_final=0.0001, max_steps=200000),
            },
            # could have deformation fields as a separate parameter group
            "fields": {
                "optimizer": RAdamOptimizerConfig(lr=1e-2, eps=1e-15),
                "scheduler": ExponentialDecaySchedulerConfig(lr_final=1e-4, max_steps=50000),
            },
            "camera_opt": {
                # "optimizer": AdamOptimizerConfig(lr=1e-3, eps=1e-15),
                # "scheduler": ExponentialDecaySchedulerConfig(lr_final=1e-4, max_steps=5000),
                "optimizer": AdamOptimizerConfig(lr=1e-11, eps=1e-15),
                "scheduler": ExponentialDecaySchedulerConfig(lr_final=1e-12, max_steps=5000),
            },
        },
        viewer=ViewerConfig(
            num_rays_per_chunk=1 << 15, 
            camera_frustum_scale=0.5,
            quit_on_train_completion=False,
        ),
        vis="viewer",
    ),
    description="Nerfstudio method template.",
)<|MERGE_RESOLUTION|>--- conflicted
+++ resolved
@@ -26,11 +26,7 @@
         method_name="nerf_bspline",  
         steps_per_eval_batch=10,
         steps_per_eval_all_images=10000,
-<<<<<<< HEAD
         steps_per_save=200,
-=======
-        steps_per_save=100,
->>>>>>> 062db4e2
         max_num_iterations=1000,
         mixed_precision=True,
         pipeline=TemplatePipelineConfig(
