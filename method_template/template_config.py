"""
Nerfstudio Template Config

Define your custom method here that registers with Nerfstudio CLI.
"""

from __future__ import annotations

from nerfstudio.configs.base_config import ViewerConfig
from nerfstudio.data.dataparsers.nerfstudio_dataparser import \
    NerfstudioDataParserConfig
from nerfstudio.engine.optimizers import (AdamOptimizerConfig,
                                          RAdamOptimizerConfig)
from nerfstudio.engine.schedulers import ExponentialDecaySchedulerConfig
from nerfstudio.engine.trainer import TrainerConfig
from nerfstudio.plugins.types import MethodSpecification

from method_template.template_datamanager import TemplateDataManagerConfig
from method_template.template_model import TemplateModelConfig
from method_template.template_pipeline import TemplatePipelineConfig

_volumetric_training = False
method_template = MethodSpecification(
    config=TrainerConfig(
        method_name="method-template",  # TODO: rename to your own model
<<<<<<< HEAD
        steps_per_eval_batch=500,
        steps_per_save=2000,
        max_num_iterations=510,
=======
        steps_per_eval_batch=1500, # disable evaluation for speed?
        steps_per_eval_image=1500,
        steps_per_save=1000,
        max_num_iterations=1010,
>>>>>>> 6d707161
        mixed_precision=True,
        pipeline=TemplatePipelineConfig(
            datamanager=TemplateDataManagerConfig(
                dataparser=NerfstudioDataParserConfig(
                    # # scale_factor=2.0,
                    auto_scale_poses=False,
                    center_method='none'
                    # scene_scale=1.5,
                ),
                train_num_rays_per_batch=4096,
                eval_num_rays_per_batch=4096,
            ),
            model=TemplateModelConfig(
                use_appearance_embedding=False,
                background_color='white',
                eval_num_rays_per_chunk=1 << 15,
                volumetric_training=_volumetric_training,
                disable_scene_contraction=True,
            ),
            volumetric_training=_volumetric_training,
        ),
        optimizers={
            # TODO: consider changing optimizers depending on your custom method
            "proposal_networks": {
                "optimizer": AdamOptimizerConfig(lr=1e-2, eps=1e-15),
                "scheduler": ExponentialDecaySchedulerConfig(lr_final=0.0001, max_steps=200000),
            },
            "fields": {
                "optimizer": RAdamOptimizerConfig(lr=1e-2, eps=1e-15),
                "scheduler": ExponentialDecaySchedulerConfig(lr_final=1e-4, max_steps=50000),
            },
            "camera_opt": {
                # "optimizer": AdamOptimizerConfig(lr=1e-3, eps=1e-15),
                # "scheduler": ExponentialDecaySchedulerConfig(lr_final=1e-4, max_steps=5000),
                "optimizer": AdamOptimizerConfig(lr=1e-11, eps=1e-15),
                "scheduler": ExponentialDecaySchedulerConfig(lr_final=1e-12, max_steps=5000),
            },
        },
        viewer=ViewerConfig(
            num_rays_per_chunk=1 << 15, 
            camera_frustum_scale=0.5,
            quit_on_train_completion=True,
        ),
        vis="viewer",
    ),
    description="Nerfstudio method template.",
)<|MERGE_RESOLUTION|>--- conflicted
+++ resolved
@@ -23,16 +23,9 @@
 method_template = MethodSpecification(
     config=TrainerConfig(
         method_name="method-template",  # TODO: rename to your own model
-<<<<<<< HEAD
         steps_per_eval_batch=500,
         steps_per_save=2000,
         max_num_iterations=510,
-=======
-        steps_per_eval_batch=1500, # disable evaluation for speed?
-        steps_per_eval_image=1500,
-        steps_per_save=1000,
-        max_num_iterations=1010,
->>>>>>> 6d707161
         mixed_precision=True,
         pipeline=TemplatePipelineConfig(
             datamanager=TemplateDataManagerConfig(
